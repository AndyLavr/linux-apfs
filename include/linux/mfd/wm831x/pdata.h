/*
 * include/linux/mfd/wm831x/pdata.h -- Platform data for WM831x
 *
 * Copyright 2009 Wolfson Microelectronics PLC.
 *
 * Author: Mark Brown <broonie@opensource.wolfsonmicro.com>
 *
 *  This program is free software; you can redistribute  it and/or modify it
 *  under  the terms of  the GNU General  Public License as published by the
 *  Free Software Foundation;  either version 2 of the  License, or (at your
 *  option) any later version.
 *
 */

#ifndef __MFD_WM831X_PDATA_H__
#define __MFD_WM831X_PDATA_H__

struct wm831x;
struct regulator_init_data;

struct wm831x_backlight_pdata {
	int isink;     /** ISINK to use, 1 or 2 */
	int max_uA;    /** Maximum current to allow */
};

struct wm831x_backup_pdata {
	int charger_enable;
	int no_constant_voltage;  /** Disable constant voltage charging */
	int vlim;   /** Voltage limit in milivolts */
	int ilim;   /** Current limit in microamps */
};

struct wm831x_battery_pdata {
	int enable;         /** Enable charging */
	int fast_enable;    /** Enable fast charging */
	int off_mask;       /** Mask OFF while charging */
	int trickle_ilim;   /** Trickle charge current limit, in mA */
	int vsel;           /** Target voltage, in mV */
	int eoc_iterm;      /** End of trickle charge current, in mA */
	int fast_ilim;      /** Fast charge current limit, in mA */
	int timeout;        /** Charge cycle timeout, in minutes */
};

/**
 * Configuration for the WM831x DC-DC BuckWise convertors.  This
 * should be passed as driver_data in the regulator_init_data.
 *
 * Currently all the configuration is for the fast DVS switching
 * support of the devices.  This allows MFPs on the device to be
 * configured as an input to switch between two output voltages,
 * allowing voltage transitions without the expense of an access over
 * I2C or SPI buses.
 */
struct wm831x_buckv_pdata {
	int dvs_gpio;        /** CPU GPIO to use for DVS switching */
	int dvs_control_src; /** Hardware DVS source to use (1 or 2) */
	int dvs_init_state;  /** DVS state to expect on startup */
	int dvs_state_gpio;  /** CPU GPIO to use for monitoring status */
};

/* Sources for status LED configuration.  Values are register values
 * plus 1 to allow for a zero default for preserve.
 */
enum wm831x_status_src {
	WM831X_STATUS_PRESERVE = 0,  /* Keep the current hardware setting */
	WM831X_STATUS_OTP = 1,
	WM831X_STATUS_POWER = 2,
	WM831X_STATUS_CHARGER = 3,
	WM831X_STATUS_MANUAL = 4,
};

struct wm831x_status_pdata {
	enum wm831x_status_src default_src;
	const char *name;
	const char *default_trigger;
};

struct wm831x_touch_pdata {
	int fivewire;          /** 1 for five wire mode, 0 for 4 wire */
	int isel;              /** Current for pen down (uA) */
	int rpu;               /** Pen down sensitivity resistor divider */
	int pressure;          /** Report pressure (boolean) */
	unsigned int data_irq; /** Touch data ready IRQ */
	int data_irqf;         /** IRQ flags for data ready IRQ */
	unsigned int pd_irq;   /** Touch pendown detect IRQ */
	int pd_irqf;           /** IRQ flags for pen down IRQ */
};

enum wm831x_watchdog_action {
	WM831X_WDOG_NONE = 0,
	WM831X_WDOG_INTERRUPT = 1,
	WM831X_WDOG_RESET = 2,
	WM831X_WDOG_WAKE = 3,
};

struct wm831x_watchdog_pdata {
	enum wm831x_watchdog_action primary, secondary;
	int update_gpio;
	unsigned int software:1;
};

#define WM831X_MAX_STATUS 2
#define WM831X_MAX_DCDC   4
#define WM831X_MAX_EPE    2
#define WM831X_MAX_LDO    11
#define WM831X_MAX_ISINK  2

#define WM831X_GPIO_CONFIGURE 0x10000
#define WM831X_GPIO_NUM 16

struct wm831x_pdata {
	/** Used to distinguish multiple WM831x chips */
	int wm831x_num;

	/** Called before subdevices are set up */
	int (*pre_init)(struct wm831x *wm831x);
	/** Called after subdevices are set up */
	int (*post_init)(struct wm831x *wm831x);

	/** Put the /IRQ line into CMOS mode */
	bool irq_cmos;

	/** Disable the touchscreen */
	bool disable_touch;

<<<<<<< HEAD
=======
	/** The driver should initiate a power off sequence during shutdown */
	bool soft_shutdown;

>>>>>>> 7cccbdc8
	int irq_base;
	int gpio_base;
	int gpio_defaults[WM831X_GPIO_NUM];
	struct wm831x_backlight_pdata *backlight;
	struct wm831x_backup_pdata *backup;
	struct wm831x_battery_pdata *battery;
	struct wm831x_touch_pdata *touch;
	struct wm831x_watchdog_pdata *watchdog;

	/** LED1 = 0 and so on */
	struct wm831x_status_pdata *status[WM831X_MAX_STATUS];
	/** DCDC1 = 0 and so on */
	struct regulator_init_data *dcdc[WM831X_MAX_DCDC];
	/** EPE1 = 0 and so on */
	struct regulator_init_data *epe[WM831X_MAX_EPE];
	/** LDO1 = 0 and so on */
	struct regulator_init_data *ldo[WM831X_MAX_LDO];
	/** ISINK1 = 0 and so on*/
	struct regulator_init_data *isink[WM831X_MAX_ISINK];
};

#endif<|MERGE_RESOLUTION|>--- conflicted
+++ resolved
@@ -123,12 +123,9 @@
 	/** Disable the touchscreen */
 	bool disable_touch;
 
-<<<<<<< HEAD
-=======
 	/** The driver should initiate a power off sequence during shutdown */
 	bool soft_shutdown;
 
->>>>>>> 7cccbdc8
 	int irq_base;
 	int gpio_base;
 	int gpio_defaults[WM831X_GPIO_NUM];
