/*
 * linux/kernel/irq/proc.c
 *
 * Copyright (C) 1992, 1998-2004 Linus Torvalds, Ingo Molnar
 *
 * This file contains the /proc/irq/ handling code.
 */

#include <linux/irq.h>
#include <linux/gfp.h>
#include <linux/proc_fs.h>
#include <linux/seq_file.h>
#include <linux/interrupt.h>
#include <linux/kernel_stat.h>

#include "internals.h"

static struct proc_dir_entry *root_irq_dir;

#ifdef CONFIG_SMP

static int irq_affinity_proc_show(struct seq_file *m, void *v)
{
	struct irq_desc *desc = irq_to_desc((long)m->private);
	const struct cpumask *mask = desc->irq_data.affinity;

#ifdef CONFIG_GENERIC_PENDING_IRQ
	if (irqd_is_setaffinity_pending(&desc->irq_data))
		mask = desc->pending_mask;
#endif
	seq_cpumask(m, mask);
	seq_putc(m, '\n');
	return 0;
}

static int irq_affinity_hint_proc_show(struct seq_file *m, void *v)
{
	struct irq_desc *desc = irq_to_desc((long)m->private);
	unsigned long flags;
	cpumask_var_t mask;

	if (!zalloc_cpumask_var(&mask, GFP_KERNEL))
		return -ENOMEM;

	raw_spin_lock_irqsave(&desc->lock, flags);
	if (desc->affinity_hint)
		cpumask_copy(mask, desc->affinity_hint);
	raw_spin_unlock_irqrestore(&desc->lock, flags);

	seq_cpumask(m, mask);
	seq_putc(m, '\n');
	free_cpumask_var(mask);

	return 0;
}

#ifndef is_affinity_mask_valid
#define is_affinity_mask_valid(val) 1
#endif

int no_irq_affinity;
static ssize_t irq_affinity_proc_write(struct file *file,
		const char __user *buffer, size_t count, loff_t *pos)
{
	unsigned int irq = (int)(long)PDE(file->f_path.dentry->d_inode)->data;
	cpumask_var_t new_value;
	int err;

	if (!irq_can_set_affinity(irq) || no_irq_affinity)
		return -EIO;

	if (!alloc_cpumask_var(&new_value, GFP_KERNEL))
		return -ENOMEM;

	err = cpumask_parse_user(buffer, count, new_value);
	if (err)
		goto free_cpumask;

	if (!is_affinity_mask_valid(new_value)) {
		err = -EINVAL;
		goto free_cpumask;
	}

	/*
	 * Do not allow disabling IRQs completely - it's a too easy
	 * way to make the system unusable accidentally :-) At least
	 * one online CPU still has to be targeted.
	 */
	if (!cpumask_intersects(new_value, cpu_online_mask)) {
		/* Special case for empty set - allow the architecture
		   code to set default SMP affinity. */
		err = irq_select_affinity_usr(irq, new_value) ? -EINVAL : count;
	} else {
		irq_set_affinity(irq, new_value);
		err = count;
	}

free_cpumask:
	free_cpumask_var(new_value);
	return err;
}

static int irq_affinity_proc_open(struct inode *inode, struct file *file)
{
	return single_open(file, irq_affinity_proc_show, PDE(inode)->data);
}

static int irq_affinity_hint_proc_open(struct inode *inode, struct file *file)
{
	return single_open(file, irq_affinity_hint_proc_show, PDE(inode)->data);
}

static const struct file_operations irq_affinity_proc_fops = {
	.open		= irq_affinity_proc_open,
	.read		= seq_read,
	.llseek		= seq_lseek,
	.release	= single_release,
	.write		= irq_affinity_proc_write,
};

static const struct file_operations irq_affinity_hint_proc_fops = {
	.open		= irq_affinity_hint_proc_open,
	.read		= seq_read,
	.llseek		= seq_lseek,
	.release	= single_release,
};

static int default_affinity_show(struct seq_file *m, void *v)
{
	seq_cpumask(m, irq_default_affinity);
	seq_putc(m, '\n');
	return 0;
}

static ssize_t default_affinity_write(struct file *file,
		const char __user *buffer, size_t count, loff_t *ppos)
{
	cpumask_var_t new_value;
	int err;

	if (!alloc_cpumask_var(&new_value, GFP_KERNEL))
		return -ENOMEM;

	err = cpumask_parse_user(buffer, count, new_value);
	if (err)
		goto out;

	if (!is_affinity_mask_valid(new_value)) {
		err = -EINVAL;
		goto out;
	}

	/*
	 * Do not allow disabling IRQs completely - it's a too easy
	 * way to make the system unusable accidentally :-) At least
	 * one online CPU still has to be targeted.
	 */
	if (!cpumask_intersects(new_value, cpu_online_mask)) {
		err = -EINVAL;
		goto out;
	}

	cpumask_copy(irq_default_affinity, new_value);
	err = count;

out:
	free_cpumask_var(new_value);
	return err;
}

static int default_affinity_open(struct inode *inode, struct file *file)
{
	return single_open(file, default_affinity_show, PDE(inode)->data);
}

static const struct file_operations default_affinity_proc_fops = {
	.open		= default_affinity_open,
	.read		= seq_read,
	.llseek		= seq_lseek,
	.release	= single_release,
	.write		= default_affinity_write,
};

static int irq_node_proc_show(struct seq_file *m, void *v)
{
	struct irq_desc *desc = irq_to_desc((long) m->private);

	seq_printf(m, "%d\n", desc->irq_data.node);
	return 0;
}

static int irq_node_proc_open(struct inode *inode, struct file *file)
{
	return single_open(file, irq_node_proc_show, PDE(inode)->data);
}

static const struct file_operations irq_node_proc_fops = {
	.open		= irq_node_proc_open,
	.read		= seq_read,
	.llseek		= seq_lseek,
	.release	= single_release,
};
#endif

static int irq_spurious_proc_show(struct seq_file *m, void *v)
{
	struct irq_desc *desc = irq_to_desc((long) m->private);

	seq_printf(m, "count %u\n" "unhandled %u\n" "last_unhandled %u ms\n",
		   desc->irq_count, desc->irqs_unhandled,
		   jiffies_to_msecs(desc->last_unhandled));
	return 0;
}

static int irq_spurious_proc_open(struct inode *inode, struct file *file)
{
	return single_open(file, irq_spurious_proc_show, PDE(inode)->data);
}

static const struct file_operations irq_spurious_proc_fops = {
	.open		= irq_spurious_proc_open,
	.read		= seq_read,
	.llseek		= seq_lseek,
	.release	= single_release,
};

#define MAX_NAMELEN 128

static int name_unique(unsigned int irq, struct irqaction *new_action)
{
	struct irq_desc *desc = irq_to_desc(irq);
	struct irqaction *action;
	unsigned long flags;
	int ret = 1;

	raw_spin_lock_irqsave(&desc->lock, flags);
	for (action = desc->action ; action; action = action->next) {
		if ((action != new_action) && action->name &&
				!strcmp(new_action->name, action->name)) {
			ret = 0;
			break;
		}
	}
	raw_spin_unlock_irqrestore(&desc->lock, flags);
	return ret;
}

void register_handler_proc(unsigned int irq, struct irqaction *action)
{
	char name [MAX_NAMELEN];
	struct irq_desc *desc = irq_to_desc(irq);

	if (!desc->dir || action->dir || !action->name ||
					!name_unique(irq, action))
		return;

	memset(name, 0, MAX_NAMELEN);
	snprintf(name, MAX_NAMELEN, "%s", action->name);

	/* create /proc/irq/1234/handler/ */
	action->dir = proc_mkdir(name, desc->dir);
}

#undef MAX_NAMELEN

#define MAX_NAMELEN 10

void register_irq_proc(unsigned int irq, struct irq_desc *desc)
{
	char name [MAX_NAMELEN];

	if (!root_irq_dir || (desc->irq_data.chip == &no_irq_chip) || desc->dir)
		return;

	memset(name, 0, MAX_NAMELEN);
	sprintf(name, "%d", irq);

	/* create /proc/irq/1234 */
	desc->dir = proc_mkdir(name, root_irq_dir);
	if (!desc->dir)
		return;

#ifdef CONFIG_SMP
	/* create /proc/irq/<irq>/smp_affinity */
	proc_create_data("smp_affinity", 0600, desc->dir,
			 &irq_affinity_proc_fops, (void *)(long)irq);

	/* create /proc/irq/<irq>/affinity_hint */
	proc_create_data("affinity_hint", 0400, desc->dir,
			 &irq_affinity_hint_proc_fops, (void *)(long)irq);

	proc_create_data("node", 0444, desc->dir,
			 &irq_node_proc_fops, (void *)(long)irq);
#endif

	proc_create_data("spurious", 0444, desc->dir,
			 &irq_spurious_proc_fops, (void *)(long)irq);
}

void unregister_irq_proc(unsigned int irq, struct irq_desc *desc)
{
	char name [MAX_NAMELEN];

	if (!root_irq_dir || !desc->dir)
		return;
#ifdef CONFIG_SMP
	remove_proc_entry("smp_affinity", desc->dir);
	remove_proc_entry("affinity_hint", desc->dir);
	remove_proc_entry("node", desc->dir);
#endif
	remove_proc_entry("spurious", desc->dir);

	memset(name, 0, MAX_NAMELEN);
	sprintf(name, "%u", irq);
	remove_proc_entry(name, root_irq_dir);
}

#undef MAX_NAMELEN

void unregister_handler_proc(unsigned int irq, struct irqaction *action)
{
	if (action->dir) {
		struct irq_desc *desc = irq_to_desc(irq);

		remove_proc_entry(action->dir->name, desc->dir);
	}
}

static void register_default_affinity_proc(void)
{
#ifdef CONFIG_SMP
	proc_create("irq/default_smp_affinity", 0600, NULL,
		    &default_affinity_proc_fops);
#endif
}

void init_irq_proc(void)
{
	unsigned int irq;
	struct irq_desc *desc;

	/* create /proc/irq */
	root_irq_dir = proc_mkdir("irq", NULL);
	if (!root_irq_dir)
		return;

	register_default_affinity_proc();

	/*
	 * Create entries for all existing IRQs.
	 */
	for_each_irq_desc(irq, desc) {
		if (!desc)
			continue;

		register_irq_proc(irq, desc);
	}
}

#ifdef CONFIG_GENERIC_IRQ_SHOW

int __weak arch_show_interrupts(struct seq_file *p, int prec)
{
	return 0;
}

<<<<<<< HEAD
=======
#ifndef ACTUAL_NR_IRQS
# define ACTUAL_NR_IRQS nr_irqs
#endif

>>>>>>> 00b317a4
int show_interrupts(struct seq_file *p, void *v)
{
	static int prec;

	unsigned long flags, any_count = 0;
	int i = *(loff_t *) v, j;
	struct irqaction *action;
	struct irq_desc *desc;

<<<<<<< HEAD
	if (i > nr_irqs)
		return 0;

	if (i == nr_irqs)
=======
	if (i > ACTUAL_NR_IRQS)
		return 0;

	if (i == ACTUAL_NR_IRQS)
>>>>>>> 00b317a4
		return arch_show_interrupts(p, prec);

	/* print header and calculate the width of the first column */
	if (i == 0) {
		for (prec = 3, j = 1000; prec < 10 && j <= nr_irqs; ++prec)
			j *= 10;

		seq_printf(p, "%*s", prec + 8, "");
		for_each_online_cpu(j)
			seq_printf(p, "CPU%-8d", j);
		seq_putc(p, '\n');
	}

	desc = irq_to_desc(i);
	if (!desc)
		return 0;

	raw_spin_lock_irqsave(&desc->lock, flags);
	for_each_online_cpu(j)
		any_count |= kstat_irqs_cpu(i, j);
	action = desc->action;
	if (!action && !any_count)
		goto out;

	seq_printf(p, "%*d: ", prec, i);
	for_each_online_cpu(j)
		seq_printf(p, "%10u ", kstat_irqs_cpu(i, j));

	if (desc->irq_data.chip) {
		if (desc->irq_data.chip->irq_print_chip)
			desc->irq_data.chip->irq_print_chip(&desc->irq_data, p);
		else if (desc->irq_data.chip->name)
			seq_printf(p, " %8s", desc->irq_data.chip->name);
		else
			seq_printf(p, " %8s", "-");
	} else {
		seq_printf(p, " %8s", "None");
	}
#ifdef CONFIG_GENIRC_IRQ_SHOW_LEVEL
	seq_printf(p, " %-8s", irqd_is_level_type(&desc->irq_data) ? "Level" : "Edge");
#endif
	if (desc->name)
		seq_printf(p, "-%-8s", desc->name);

	if (action) {
		seq_printf(p, "  %s", action->name);
		while ((action = action->next) != NULL)
			seq_printf(p, ", %s", action->name);
	}

	seq_putc(p, '\n');
out:
	raw_spin_unlock_irqrestore(&desc->lock, flags);
	return 0;
}
#endif<|MERGE_RESOLUTION|>--- conflicted
+++ resolved
@@ -364,13 +364,10 @@
 	return 0;
 }
 
-<<<<<<< HEAD
-=======
 #ifndef ACTUAL_NR_IRQS
 # define ACTUAL_NR_IRQS nr_irqs
 #endif
 
->>>>>>> 00b317a4
 int show_interrupts(struct seq_file *p, void *v)
 {
 	static int prec;
@@ -380,17 +377,10 @@
 	struct irqaction *action;
 	struct irq_desc *desc;
 
-<<<<<<< HEAD
-	if (i > nr_irqs)
-		return 0;
-
-	if (i == nr_irqs)
-=======
 	if (i > ACTUAL_NR_IRQS)
 		return 0;
 
 	if (i == ACTUAL_NR_IRQS)
->>>>>>> 00b317a4
 		return arch_show_interrupts(p, prec);
 
 	/* print header and calculate the width of the first column */
