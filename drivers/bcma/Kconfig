--- conflicted
+++ resolved
@@ -55,11 +55,7 @@
 
 config BCMA_DRIVER_PCI_HOSTMODE
 	bool "Driver for PCI core working in hostmode"
-<<<<<<< HEAD
-	depends on MIPS && BCMA_DRIVER_PCI
-=======
 	depends on MIPS && BCMA_DRIVER_PCI && PCI_DRIVERS_LEGACY
->>>>>>> 5fa4ec9c
 	help
 	  PCI core hostmode operation (external PCI bus).
 
